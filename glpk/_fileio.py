--- conflicted
+++ resolved
@@ -119,12 +119,7 @@
                 ub_vals.append(row_val[jj])
             db_row_count += 1
         else:
-<<<<<<< HEAD
             raise NotImplementedError(f"Row type {row_type} is not supported")
-
-=======
-            raise NotImplementedError()
->>>>>>> f3862460
 
     if ub_vals:
         # Converting to csc_matrix gets rid of all-zero rows
