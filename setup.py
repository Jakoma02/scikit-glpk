--- conflicted
+++ resolved
@@ -41,12 +41,8 @@
 
 
 setup(
-    name='scikit-glpk',
-<<<<<<< HEAD
-    version='0.4.5',
-=======
-    version='0.5.0',
->>>>>>> f3862460
+    name='scikit-glpk-jakoma02',
+    version='0.5.1',
     author='Nicholas McKibben',
     author_email='nicholas.bgp@gmail.com',
     url='https://github.com/mckib2/scikit-glpk',
